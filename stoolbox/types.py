# -*- coding: utf-8 -*-
"""
Types and Aliases
"""


from pathlib import Path
from typing import NamedTuple, TypeAlias


STRING: TypeAlias = str | None
TOOLS_MAP: TypeAlias = dict[str, dict[str, list[str]]]
PATH: TypeAlias = Path | None
<<<<<<< HEAD
=======
BOOL: TypeAlias = bool | None
>>>>>>> 6d42fd29


class ToolAttributes(NamedTuple):
    """
    Tool Attributes
    """
    show_modifies_input: bool = False
    do_not_add_to_map: bool = False
    show_enable_undo: bool = False
    show_consumes_credits: bool = False
# End ToolAttributes class


if __name__ == '__main__':  # pragma: no cover
    pass<|MERGE_RESOLUTION|>--- conflicted
+++ resolved
@@ -11,10 +11,7 @@
 STRING: TypeAlias = str | None
 TOOLS_MAP: TypeAlias = dict[str, dict[str, list[str]]]
 PATH: TypeAlias = Path | None
-<<<<<<< HEAD
-=======
 BOOL: TypeAlias = bool | None
->>>>>>> 6d42fd29
 
 
 class ToolAttributes(NamedTuple):
